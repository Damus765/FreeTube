--- conflicted
+++ resolved
@@ -1909,10 +1909,6 @@
 
 .video-js .vjs-menu-button-popup .vjs-menu .vjs-menu-content {
     background-color: transparent;
-<<<<<<< HEAD
-    width: 7.5em;
-=======
->>>>>>> 733c1ff2
     left: 1.5em;
     padding-bottom: .5em;
     z-index: 1;
