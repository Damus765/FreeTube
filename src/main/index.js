--- conflicted
+++ resolved
@@ -308,7 +308,7 @@
 
     ipcMain.on('setBounds', (_e, data) => {
       const value = {
-        ...mainWindow.getBounds(),
+        ...mainWindow.getNormalBounds(),
         maximized: mainWindow.isMaximized()
       }
 
@@ -365,16 +365,9 @@
     })
   }
 
-<<<<<<< HEAD
   app.on('window-all-closed', () => {
     if (process.platform !== 'darwin') {
       app.quit()
-=======
-  ipcMain.on('setBounds', (_e, data) => {
-    const value = {
-      ...mainWindow.getNormalBounds(),
-      maximized: mainWindow.isMaximized()
->>>>>>> da89e5bd
     }
 
     mainWindow.webContents.session.clearCache()
