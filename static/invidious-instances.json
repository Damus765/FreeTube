[
<<<<<<< HEAD
    { "url": "https://vid.puffyan.us" },
    { "url": "https://inv.riverside.rocks" },
    { "url": "https://invidious.osi.kr" },
    { "url": "https://y.com.sb" },
    { "url": "https://tube.cthd.icu" },
    { "url": "https://invidious.flokinet.to" },
    { "url": "https://yt.artemislena.eu" },
    { "url": "https://invidious.sethforprivacy.com" },
    { "url": "https://invidious.tiekoetter.com" },
    { "url": "https://invidious.lunar.icu" },
    { "url": "https://invidious.weblibre.org" },
    { "url": "https://invidious.esmailelbob.xyz" },
    { "url": "https://youtube.076.ne.jp" }
=======
  {
    "url": "https://vid.puffyan.us",
    "cors": true
  },
  {
    "url": "https://inv.riverside.rocks",
    "cors": true
  },
  {
    "url": "https://invidious.nerdvpn.de",
    "cors": true
  },
  {
    "url": "https://invidious.tiekoetter.com",
    "cors": true
  },
  {
    "url": "https://inv.bp.projectsegfau.lt",
    "cors": true
  },
  {
    "url": "https://invidious.flokinet.to",
    "cors": true
  },
  {
    "url": "https://yt.artemislena.eu",
    "cors": true
  },
  {
    "url": "https://inv.pistasjis.net",
    "cors": true
  },
  {
    "url": "https://invidious.sethforprivacy.com",
    "cors": true
  },
  {
    "url": "https://invidious.projectsegfau.lt",
    "cors": true
  },
  {
    "url": "https://invidious.baczek.me",
    "cors": true
  },
  {
    "url": "https://yt.funami.tech",
    "cors": true
  },
  {
    "url": "https://iv.ggtyler.dev",
    "cors": true
  },
  {
    "url": "https://invidious.lunar.icu",
    "cors": true
  },
  {
    "url": "https://invidious.privacydev.net",
    "cors": true
  },
  {
    "url": "https://vid.priv.au",
    "cors": true
  },
  {
    "url": "https://invidious.0011.lt",
    "cors": true
  },
  {
    "url": "https://inv.zzls.xyz",
    "cors": true
  },
  {
    "url": "https://invidious.slipfox.xyz",
    "cors": true
  },
  {
    "url": "https://yt.floss.media",
    "cors": false
  },
  {
    "url": "https://invidious.nogafa.org",
    "cors": true
  },
  {
    "url": "https://iv.melmac.space",
    "cors": true
  },
  {
    "url": "https://invidious.esmailelbob.xyz",
    "cors": true
  },
  {
    "url": "https://invidious.snopyta.org",
    "cors": true
  }
>>>>>>> 8c6bfaaf
]<|MERGE_RESOLUTION|>--- conflicted
+++ resolved
@@ -1,19 +1,4 @@
 [
-<<<<<<< HEAD
-    { "url": "https://vid.puffyan.us" },
-    { "url": "https://inv.riverside.rocks" },
-    { "url": "https://invidious.osi.kr" },
-    { "url": "https://y.com.sb" },
-    { "url": "https://tube.cthd.icu" },
-    { "url": "https://invidious.flokinet.to" },
-    { "url": "https://yt.artemislena.eu" },
-    { "url": "https://invidious.sethforprivacy.com" },
-    { "url": "https://invidious.tiekoetter.com" },
-    { "url": "https://invidious.lunar.icu" },
-    { "url": "https://invidious.weblibre.org" },
-    { "url": "https://invidious.esmailelbob.xyz" },
-    { "url": "https://youtube.076.ne.jp" }
-=======
   {
     "url": "https://vid.puffyan.us",
     "cors": true
@@ -110,5 +95,4 @@
     "url": "https://invidious.snopyta.org",
     "cors": true
   }
->>>>>>> 8c6bfaaf
 ]